--- conflicted
+++ resolved
@@ -1,8 +1,8 @@
 package org.http4s
 package rho.bits
 
-import org.http4s.rho.RequestLineBuilder
-import org.http4s.rho.bits.QueryAST.TypedQuery
+import rho.RequestLineBuilder
+import rho.bits.QueryAST.TypedQuery
 
 import scala.language.existentials
 
@@ -11,12 +11,7 @@
 
 import scala.reflect.runtime.universe.TypeTag
 
-import org.http4s.UriTemplate
-import org.http4s.UriTemplate._
 import org.http4s.rho.UriConvertible
-
-import shapeless.ops.hlist.Prepend
-import shapeless.{ ::, HNil, HList }
 
 /** Actual elements which build up the AST */
 
@@ -43,15 +38,13 @@
     def /[T2 <: HList](t: TypedPath[T2])(implicit prep: Prepend[T2, T]): TypedPath[prep.Out] =
       TypedPath(PathAnd(this.rule, t.rule))
 
-<<<<<<< HEAD
-    override def asUriTemplate = for (p <- UriConverter.createPath(rule)) yield UriTemplate(path = p)
-=======
     def /[T2 <: HList](t: RequestLineBuilder[T2])(implicit prep: Prepend[T, T2]): RequestLineBuilder[prep.Out] =
       RequestLineBuilder(PathAnd(this.rule, t.path), t.query)
 
     def +?[T1 <: HList](q: TypedQuery[T1])(implicit prep: Prepend[T1,T]): RequestLineBuilder[prep.Out] =
       RequestLineBuilder(rule, q.rule)
->>>>>>> 4fdc353c
+
+    override def asUriTemplate = for (p <- UriConverter.createPath(rule)) yield UriTemplate(path = p)
   }
 
   /** The root type of the parser AST */
