package org.http4s

<<<<<<< HEAD
import attributes.{RequestScope, AttributeKey}
import java.io.{InputStream, File}
=======
import attributes.{RequestScope, Key}
import java.io.File
>>>>>>> dbaa7e47
import java.net.{URI, InetAddress}
import java.util.UUID
import scala.collection.{mutable, IndexedSeqOptimized}
import scala.collection.generic.CanBuildFrom
import scalaz.stream.Process
import scalaz.{RopeBuilder, Rope}
import java.nio.charset.Charset
import java.nio.ByteBuffer
import scala.io.Codec

// Our Http message "currency" types
sealed trait HasHeaders {
  def headers: HttpHeaders
}

sealed trait HttpPrelude extends HasHeaders

sealed trait HttpChunk extends IndexedSeq[Byte] {
  // TODO optimize for array reads
  def asInputStream: InputStream = new InputStream {
    var pos = 0

    def read(): Int = {
      val result = if (pos < length) apply(pos) else -1
      pos += 1
      result
    }
  }

  def decodeString(charset: HttpCharset): String = new String(toArray, charset.value)
}

class BodyChunk private (private val self: Rope[Byte]) extends HttpChunk with IndexedSeqOptimized[Byte, BodyChunk]
{
  override def apply(idx: Int): Byte = self.get(idx).getOrElse(throw new IndexOutOfBoundsException(idx.toString))

  def length: Int = self.length

  override protected[this] def newBuilder: mutable.Builder[Byte, BodyChunk] = BodyChunk.newBuilder
/*
  override def iterator: ByteIterator = bytes.iterator

  /**
   * Returns a read-only ByteBuffer that directly wraps this ByteString
   * if it is not fragmented.
   */
  def asByteBuffer: ByteBuffer = bytes.asByteBuffer

  /**
   * Creates a new ByteBuffer with a copy of all bytes contained in this
   * ByteString.
   */
  def toByteBuffer: ByteBuffer = bytes.toByteBuffer

  /**
   * Decodes this ByteString as a UTF-8 encoded String.
   */
  final def utf8String: String = decodeString(HttpCharsets.`UTF-8`)
*/

  def ++(b: BodyChunk): BodyChunk = BodyChunk(self ++ b.self)
}

object BodyChunk {
  type Builder = mutable.Builder[Byte, BodyChunk]

  def apply(rope: Rope[Byte]): BodyChunk = new BodyChunk(rope)

  def apply(bytes: Array[Byte]): BodyChunk = BodyChunk(Rope.fromArray(bytes))

  def apply(bytes: Byte*): BodyChunk = BodyChunk(bytes: _*)

  def apply(bytes: ByteBuffer): BodyChunk = BodyChunk(bytes.array)

  def apply(string: String): BodyChunk = apply(string, Codec.UTF8.charSet)

  def apply(string: String, charset: Charset): BodyChunk = BodyChunk(Rope.fromArray(string.getBytes(charset)))

  def fromArray(array: Array[Byte], offset: Int, length: Int): BodyChunk = BodyChunk(array.slice(offset, length))

  val empty: BodyChunk = BodyChunk(Rope.empty[Byte])

  private def newBuilder: Builder = (new RopeBuilder[Byte]).mapResult(BodyChunk.apply _)

  implicit def canBuildFrom: CanBuildFrom[TraversableOnce[Byte], Byte, BodyChunk] =
    new CanBuildFrom[TraversableOnce[Byte], Byte, BodyChunk] {
      def apply(from: TraversableOnce[Byte]): Builder = newBuilder
      def apply(): Builder = newBuilder
    }
}

case class TrailerChunk(headers: HttpHeaders = HttpHeaders.empty) extends HttpChunk {
  override def apply(idx: Int): Byte = throw new IndexOutOfBoundsException(idx.toString)

  def length: Int = 0
}

object RequestPrelude {
//  def apply(
//    requestMethod: Method = Method.Get,
//    scriptName: String = "",
//    pathInfo: String = "",
//    queryString: String = "",
//    pathTranslated: Option[File] = None,
//    protocol: ServerProtocol = HttpVersion.`Http/1.1`,
//    headers: HttpHeaders = HttpHeaders.empty,
//    cookies: RequestCookieJar = RequestCookieJar.empty,
//    urlScheme: UrlScheme = HttpUrlScheme.Http,
//    serverName: String = InetAddress.getLocalHost.getHostName,
//    serverPort: Int = 80,
//    serverSoftware: ServerSoftware = ServerSoftware.Unknown,
//    remote: InetAddress = InetAddress.getLocalHost): RequestPrelude =
//    new RequestPrelude(
//      requestMethod,
//      scriptName,
//      pathInfo,
//      queryString,
//      pathTranslated,
//      protocol,
//      headers,
//      urlScheme,
//      serverName,
//      serverPort,
//      serverSoftware,
//      remote
//    )
//
//  def unapply(request: RequestPrelude): Option[(Method, String, String, String, Option[File], ServerProtocol, HttpHeaders, UrlScheme, String, Int, ServerSoftware, HttpIp)] =
//    Some((request.requestMethod, request.scriptName, request.pathInfo, request.queryString, request.pathTranslated, request.protocol, request.headers, request.urlScheme, request.serverName, request.serverPort, request.serverSoftware, request.remote))
def apply(requestMethod: Method = Method.Get,
         scriptName: String = "",
         pathInfo: String = "",
         queryString: String = "",
         pathTranslated: Option[File] = None,
         protocol: ServerProtocol = HttpVersion.`Http/1.1`,
         headers: HttpHeaders = HttpHeaders.empty,
         urlScheme: UrlScheme = HttpUrlScheme.Http,
         serverName: String = InetAddress.getLocalHost.getHostName,
         serverPort: Int = 80,
         serverSoftware: ServerSoftware = ServerSoftware.Unknown,
         remote: HttpIp = HttpIp.localhost) =
    new RequestPrelude(
      requestMethod,
      scriptName,
      pathInfo,
      queryString,
      pathTranslated,
      protocol: ServerProtocol,
      headers: HttpHeaders,
      urlScheme: UrlScheme,
      serverName: String,
      serverPort: Int,
      serverSoftware,
      remote: HttpIp,
      new RequestScope(),
      UUID.randomUUID())

  implicit def reqToScope(req: RequestPrelude) = req.scope

  private def cookiesFromHeaders(h: HttpHeaders) = h.getAll(HttpHeaders.Cookie).flatMap(_.cookies).distinct
}
case class RequestPrelude private(
      requestMethod: Method,
      scriptName: String,
      pathInfo: String,
      queryString: String,
      pathTranslated: Option[File],
      protocol: ServerProtocol,
      headers: HttpHeaders,
      urlScheme: UrlScheme,
      serverName: String,
      serverPort: Int,
      serverSoftware: ServerSoftware,
      remote: HttpIp,
      scope: RequestScope,
      uuid: UUID) {

  def this(requestMethod: Method = Method.Get,
    scriptName: String = "",
    pathInfo: String = "",
    queryString: String = "",
    pathTranslated: Option[File] = None,
    protocol: ServerProtocol = HttpVersion.`Http/1.1`,
    headers: HttpHeaders = HttpHeaders.empty,
    urlScheme: UrlScheme = HttpUrlScheme.Http,
    serverName: String = InetAddress.getLocalHost.getHostName,
    serverPort: Int = 80,
    serverSoftware: ServerSoftware = ServerSoftware.Unknown,
    remote: HttpIp = HttpIp.localhost) =
    this(
      requestMethod,
      scriptName,
      pathInfo,
      queryString,
      pathTranslated,
      protocol: ServerProtocol,
      headers: HttpHeaders,
      urlScheme: UrlScheme,
      serverName: String,
      serverPort: Int,
      serverSoftware,
      remote: HttpIp,
      new RequestScope(),
      UUID.randomUUID())

<<<<<<< HEAD
  def unapply(request: RequestPrelude): Option[(Method, String, String, String, Option[File], ServerProtocol, HttpHeaders, UrlScheme, String, Int, ServerSoftware, HttpIp)] =
    Some((request.requestMethod, request.scriptName, request.pathInfo, request.queryString, request.pathTranslated, request.protocol, request.headers, request.urlScheme, request.serverName, request.serverPort, request.serverSoftware, request.remote))

  private def cookiesFromHeaders(h: HttpHeaders) = h.getAll(HttpHeaders.Cookie).flatMap(_.cookies).distinct
}
final class RequestPrelude private(
  val requestMethod: Method,
  val scriptName: String,
  val pathInfo: String,
  val queryString: String,
  val pathTranslated: Option[File],
  val protocol: ServerProtocol,
  val headers: HttpHeaders,
  val cookies: RequestCookieJar,
  val urlScheme: UrlScheme,
  val serverName: String,
  val serverPort: Int,
  val serverSoftware: ServerSoftware,
  val remote: HttpIp,
  scope: RequestScope) extends HttpPrelude {

  def this(
      requestMethod: Method = Method.Get,
      scriptName: String = "",
      pathInfo: String = "",
      queryString: String = "",
      pathTranslated: Option[File] = None,
      protocol: ServerProtocol = HttpVersion.`Http/1.1`,
      headers: HttpHeaders = HttpHeaders.empty,
      urlScheme: UrlScheme = HttpUrlScheme.Http,
      serverName: String = InetAddress.getLocalHost.getHostName,
      serverPort: Int = 80,
      serverSoftware: ServerSoftware = ServerSoftware.Unknown,
      remote: HttpIp = HttpIp.localhost) =
      this(
        requestMethod,
        scriptName,
        pathInfo,
        queryString,
        pathTranslated,
        protocol,
        headers,
        RequestCookieJar(RequestPrelude.cookiesFromHeaders(headers):_*),
        urlScheme,
        serverName,
        serverPort,
        serverSoftware,
        remote,
        RequestScope(null /* FIXME -- UUID.randomUUID() is synchronized */))
  private[this] implicit val _scope = scope

  def uuid = scope.uuid
=======
>>>>>>> dbaa7e47
  def contentLength: Option[Int] = headers.get(HttpHeaders.ContentLength).map(_.length)

  def contentType: Option[ContentType] = headers.get(HttpHeaders.ContentType).map(_.contentType)

  def charset: HttpCharset = contentType.map(_.charset) getOrElse HttpCharsets.`ISO-8859-1`

  val uri: URI = new URI(urlScheme.toString, null, serverName, serverPort, scriptName+pathInfo, queryString, null)

  lazy val authType: Option[AuthType] = None

  lazy val remoteAddr = remote.hostAddress
  lazy val remoteHost = remote.hostName

  lazy val remoteUser: Option[String] = None

  /* Attributes proxy */

  def updated[T](key: Key[T], value: T) = { scope.updated(key, value); this }

  def update[T](key: Key[T], value: T) = scope.update(key, value)

  def apply[T](key: Key[T]): T = scope(key)
  def get[T](key: Key[T]): Option[T] = scope.get(key)
  def getOrElse[T](key: Key[T], default: => T) = get(key).getOrElse(default)
  def +[T](kv: (Key[T], T)) = {
    scope(kv._1) = kv._2
    this
  }

  def -[T](key: Key[T]) = { scope.remove(key); this }

  def contains[T](key: Key[T]): Boolean = scope.contains(key)
  /* Attributes proxy end */

 override def hashCode(): Int = uuid.##

  override def equals(obj: Any): Boolean = obj match {
    case req: RequestPrelude => req.uuid == uuid
    case _ => false
  }

  override def toString: String = {
    s"RequestPrelude(uuid: $uuid, method: $requestMethod, pathInfo: $pathInfo, queryString: $queryString, " +
    s"pathTranslated: $pathTranslated, protocol: $protocol, urlScheme: $urlScheme, serverName: $serverName, " +
    s"serverPort: $serverPort, serverSoftware: $serverSoftware, remote: $remote, headers: $headers, attributes: ${scope.toMap}"
  }

  override def clone(): AnyRef = copy()
}

case class Request(prelude: RequestPrelude = RequestPrelude(), body: HttpBody = Process.halt)

case class ResponsePrelude(status: Status = Status.Ok, headers: HttpHeaders = HttpHeaders.empty) extends HttpPrelude<|MERGE_RESOLUTION|>--- conflicted
+++ resolved
@@ -1,12 +1,7 @@
 package org.http4s
 
-<<<<<<< HEAD
-import attributes.{RequestScope, AttributeKey}
+import attributes.{RequestScope, Key}
 import java.io.{InputStream, File}
-=======
-import attributes.{RequestScope, Key}
-import java.io.File
->>>>>>> dbaa7e47
 import java.net.{URI, InetAddress}
 import java.util.UUID
 import scala.collection.{mutable, IndexedSeqOptimized}
@@ -212,61 +207,6 @@
       new RequestScope(),
       UUID.randomUUID())
 
-<<<<<<< HEAD
-  def unapply(request: RequestPrelude): Option[(Method, String, String, String, Option[File], ServerProtocol, HttpHeaders, UrlScheme, String, Int, ServerSoftware, HttpIp)] =
-    Some((request.requestMethod, request.scriptName, request.pathInfo, request.queryString, request.pathTranslated, request.protocol, request.headers, request.urlScheme, request.serverName, request.serverPort, request.serverSoftware, request.remote))
-
-  private def cookiesFromHeaders(h: HttpHeaders) = h.getAll(HttpHeaders.Cookie).flatMap(_.cookies).distinct
-}
-final class RequestPrelude private(
-  val requestMethod: Method,
-  val scriptName: String,
-  val pathInfo: String,
-  val queryString: String,
-  val pathTranslated: Option[File],
-  val protocol: ServerProtocol,
-  val headers: HttpHeaders,
-  val cookies: RequestCookieJar,
-  val urlScheme: UrlScheme,
-  val serverName: String,
-  val serverPort: Int,
-  val serverSoftware: ServerSoftware,
-  val remote: HttpIp,
-  scope: RequestScope) extends HttpPrelude {
-
-  def this(
-      requestMethod: Method = Method.Get,
-      scriptName: String = "",
-      pathInfo: String = "",
-      queryString: String = "",
-      pathTranslated: Option[File] = None,
-      protocol: ServerProtocol = HttpVersion.`Http/1.1`,
-      headers: HttpHeaders = HttpHeaders.empty,
-      urlScheme: UrlScheme = HttpUrlScheme.Http,
-      serverName: String = InetAddress.getLocalHost.getHostName,
-      serverPort: Int = 80,
-      serverSoftware: ServerSoftware = ServerSoftware.Unknown,
-      remote: HttpIp = HttpIp.localhost) =
-      this(
-        requestMethod,
-        scriptName,
-        pathInfo,
-        queryString,
-        pathTranslated,
-        protocol,
-        headers,
-        RequestCookieJar(RequestPrelude.cookiesFromHeaders(headers):_*),
-        urlScheme,
-        serverName,
-        serverPort,
-        serverSoftware,
-        remote,
-        RequestScope(null /* FIXME -- UUID.randomUUID() is synchronized */))
-  private[this] implicit val _scope = scope
-
-  def uuid = scope.uuid
-=======
->>>>>>> dbaa7e47
   def contentLength: Option[Int] = headers.get(HttpHeaders.ContentLength).map(_.length)
 
   def contentType: Option[ContentType] = headers.get(HttpHeaders.ContentType).map(_.contentType)
