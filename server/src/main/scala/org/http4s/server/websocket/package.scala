--- conflicted
+++ resolved
@@ -12,11 +12,6 @@
 
   def WS(source: Process[Task, WSFrame] = halt,
          sink: Sink[Task, WSFrame] = halt,
-<<<<<<< HEAD
          status: Task[Response] = ResponseBuilder(Status.NotImplemented, "This is a WebSocket route.")): Task[Response] =
-    status.map(_.addAttribute(websocketKey, Websocket(source, sink)))
-=======
-         status: Task[Response] = Status.NotImplemented("This is a WebSocket route.")): Task[Response] =
     status.map(_.withAttribute(websocketKey, Websocket(source, sink)))
->>>>>>> 69326b1a
 }