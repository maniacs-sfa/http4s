--- conflicted
+++ resolved
@@ -122,11 +122,7 @@
 }
 
 object Dependencies {
-<<<<<<< HEAD
   lazy val http4sVersion = "0.9.0"
-=======
-  lazy val http4sVersion = "0.8.4"
->>>>>>> 680bfafd
   lazy val http4sServerVersion = if (!http4sVersion.endsWith("SNAPSHOT")) (http4sVersion.dropRight(1) + "0")
                                  else http4sVersion
 
