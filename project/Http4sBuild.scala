--- conflicted
+++ resolved
@@ -46,12 +46,8 @@
   lazy val alpnBoot            = "org.mortbay.jetty.alpn"    % "alpn-boot"               % "8.1.4.v20150727"
   lazy val asyncHttp           = "org.asynchttpclient"       % "async-http-client"       % "2.0.0-RC7"
   lazy val blaze               = "org.http4s"               %% "blaze-http"              % "0.11.0"
-<<<<<<< HEAD
-  lazy val circeJawn           = "io.circe"                 %% "circe-jawn"              % "0.2.0"
+  lazy val circeJawn           = "io.circe"                 %% "circe-jawn"              % "0.3.0"
   lazy val discipline          = "org.typelevel"            %% "discipline"              % "0.4"
-=======
-  lazy val circeJawn           = "io.circe"                 %% "circe-jawn"              % "0.3.0"
->>>>>>> 2398397e
   lazy val gatlingTest         = "io.gatling"                % "gatling-test-framework"  % "2.1.6"
   lazy val gatlingHighCharts   = "io.gatling.highcharts"     % "gatling-charts-highcharts" % gatlingTest.revision
   lazy val http4sWebsocket     = "org.http4s"               %% "http4s-websocket"        % "0.1.3"
