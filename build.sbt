--- conflicted
+++ resolved
@@ -504,13 +504,8 @@
   }.value,
   scalacOptions := (scalacOptions.value.filterNot {
     CrossVersion.partialVersion(scalaVersion.value) match {
-<<<<<<< HEAD
-      case Some((2, 12)) => Set("-Yinline-warnings", "-deprecation")
+      case Some((2, n)) if n >= 12 => Set("-Yinline-warnings", "-deprecation")
       case _ => Set.empty
-=======
-      case Some((2, n)) if n >= 12 => "-Yinline-warnings"
-      case _ => ""
->>>>>>> aadc0a09
     }
   }),
   javacOptions ++= Seq(
