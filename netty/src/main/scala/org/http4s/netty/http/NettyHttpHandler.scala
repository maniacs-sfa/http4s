--- conflicted
+++ resolved
@@ -210,12 +210,7 @@
   override def toRequest(ctx: ChannelHandlerContext, reqpair: (ChunkHandler, HttpRequest)): Request = {
 
     val req = reqpair._2
-<<<<<<< HEAD
-=======
-
-    val scheme = if (ctx.pipeline.get(classOf[SslHandler]) != null) "http" else "https"
-
->>>>>>> 746df84a
+
     logger.trace("Received request: " + req.getUri)
 
     Request(
