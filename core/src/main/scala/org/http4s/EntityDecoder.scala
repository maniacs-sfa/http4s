package org.http4s

<<<<<<< HEAD
import java.io.{File, FileOutputStream, StringReader}
import javax.xml.parsers.SAXParser

import org.http4s.util.ByteVectorInstances.byteVectorMonoidInstance
import org.xml.sax.{InputSource, SAXParseException}
=======
import java.io.{File, FileOutputStream}
>>>>>>> 3c41ba8a
import scodec.bits.ByteVector

import scala.annotation.unchecked.uncheckedVariance
import scala.util.control.NonFatal
import scalaz.Liskov.{<~<, refl}
import scalaz.concurrent.Task
import scalaz.stream.{io, process1}
import scalaz.syntax.monad._
<<<<<<< HEAD
import scalaz.{-\/, EitherT, \/, \/-}

=======

import util.UrlFormCodec.{ decode => formDecode }
import util.byteVector._
>>>>>>> 3c41ba8a

/** A type that can be used to decode an [[EntityBody]]
  * EntityDecoder is used to attempt to decode an [[EntityBody]] returning the
  * entire resulting A. If an error occurs it will result in a failed Task
  * These are not streaming constructs.
  * @tparam T result type produced by the decoder
  */
sealed trait EntityDecoder[T] { self =>
  /** Attempt to decode the body of the [[Message]] */
  def decode(msg: Message): DecodeResult[T]

  /** The [[MediaRange]]s this [[EntityDecoder]] knows how to handle */
  def consumes: Set[MediaRange]

  /** Make a new [[EntityDecoder]] by mapping the output result */
  def map[T2](f: T => T2): EntityDecoder[T2] = new EntityDecoder[T2] {
    override def consumes: Set[MediaRange] = self.consumes

    override def decode(msg: Message): DecodeResult[T2] = self.decode(msg).map(f)
  }

  def flatMapR[T2](f: T => DecodeResult[T2]): EntityDecoder[T2] = new EntityDecoder[T2] {
    override def decode(msg: Message): DecodeResult[T2] = self.decode(msg).flatMap(f)

    override def consumes: Set[MediaRange] = self.consumes
  }

  /** Combine two [[EntityDecoder]]'s
    *
    * The new [[EntityDecoder]] will first attempt to determine if it can perform the decode,
    * and if not, defer to the second [[EntityDecoder]]
    * @param other backup [[EntityDecoder]]
    */
  def orElse[T2](other: EntityDecoder[T2])(implicit ev: T <~< T2): EntityDecoder[T2] =
    new EntityDecoder.OrDec(widen[T2], other)

  /** true if the [[Message]]s Content-Type header contains a [[MediaType]]
    * this [[EntityDecoder]] knows how to decode */
  def matchesMediaType(msg: Message): Boolean = {
      msg.headers.get(Header.`Content-Type`) match {
        case Some(h) => matchesMediaType(h.mediaType)
        case None => false
      }
  }

  /** true if this [[EntityDecoder]] knows how to decode the provided [[MediaType]] */
  def matchesMediaType(mediaType: MediaType): Boolean =
    consumes.exists(_.satisfiedBy(mediaType))

  // shamelessly stolen from IList
  def widen[B](implicit ev: T <~< B): EntityDecoder[B] =
    ev.subst[({type λ[-α] = EntityDecoder[α @uncheckedVariance] <~< EntityDecoder[B]})#λ](refl)(this)
}

/** EntityDecoder is used to attempt to decode an [[EntityBody]]
  * This companion object provides a way to create `new EntityDecoder`s along
  * with some commonly used instances which can be resolved implicitly.
  */
object EntityDecoder extends EntityDecoderInstances {

  /** summon an implicit [[EntityEncoder]] */
  def apply[T](implicit ev: EntityDecoder[T]): EntityDecoder[T] = ev

  /** Create a new [[EntityDecoder]]
    *
    * The new [[EntityEncoder]] will attempt to decoder messages of type `T`
    */
  def decodeBy[T](r1: MediaRange, rs: MediaRange*)(f: Message => DecodeResult[T]): EntityDecoder[T] = new EntityDecoder[T] {
    override def decode(msg: Message): DecodeResult[T] = {
      try f(msg)
      catch {
        case NonFatal(e) => DecodeResult[T](Task.fail(e))
      }
    }

    override val consumes: Set[MediaRange] = (r1 +: rs).toSet
  }

  private class OrDec[T](a: EntityDecoder[T], b: EntityDecoder[T]) extends EntityDecoder[T] {
    override def decode(msg: Message): DecodeResult[T] = {
      if (a.matchesMediaType(msg)) a.decode(msg)
      else b.decode(msg)
    }

    override val consumes: Set[MediaRange] = a.consumes ++ b.consumes
  }

  /** Helper method which simply gathers the body into a single ByteVector */
  def collectBinary(msg: Message): DecodeResult[ByteVector] =
    DecodeResult.success(msg.body.runFoldMap(identity))

  /** Decodes a message to a String */
  def decodeString(msg: Message): Task[String] = {
    val buff = new StringBuilder
    (msg.body |> process1.fold(buff) { (b, c) => {
      b.append(new String(c.toArray, msg.charset.getOrElse(Charset.`ISO-8859-1`).nioCharset))
    }}).map(_.result()).runLastOr("")
  }
}

/** Implementations of the EntityDecoder instances */
trait EntityDecoderInstances {
  import org.http4s.EntityDecoder._

  /////////////////// Instances //////////////////////////////////////////////

  /** Provides a mechanism to fail decoding */
  def error[T](t: Throwable) = new EntityDecoder[T] {
    override def decode(msg: Message): DecodeResult[T] = {
      DecodeResult(msg.body.kill.run.flatMap(_ => Task.fail(t)))
    }
    override def consumes: Set[MediaRange] = Set.empty
  }

  implicit val binary: EntityDecoder[ByteVector] = {
    EntityDecoder.decodeBy(MediaRange.`*/*`)(collectBinary)
  }

  implicit val text: EntityDecoder[String] =
    EntityDecoder.decodeBy(MediaRange.`text/*`)(msg =>
      collectBinary(msg).map(bs => new String(bs.toArray, msg.charset.getOrElse(Charset.`ISO-8859-1`).nioCharset))
    )

<<<<<<< HEAD
  /**
   * Handles a message body as XML.
   *
   * TODO Not an ideal implementation.  Would be much better with an asynchronous XML parser, such as Aalto.
   *
   * @param parser the SAX parser to use to parse the XML
   * @return an XML element
   */
  implicit def xml(implicit parser: SAXParser = XML.parser): EntityDecoder[Elem] =
    EntityDecoder.decodeBy (MediaType.`text/xml`){ msg =>
      collectBinary(msg).flatMap[Elem] { arr =>
        val source = new InputSource(new StringReader(new String(arr.toArray, msg.charset.nioCharset)))
        try DecodeResult.success(Task.now(XML.loadXML(source, parser)))
        catch {
          case e: SAXParseException =>
            val msg = s"${e.getMessage}; Line: ${e.getLineNumber}; Column: ${e.getColumnNumber}"
            DecodeResult.failure(Task.now(ParseFailure("Invalid XML", msg)))

          case NonFatal(e) => DecodeResult(Task.fail(e))
        }
      }
    }

  def xml: EntityDecoder[Elem] = xml()
=======
  // application/x-www-form-urlencoded
  implicit val formEncoded: EntityDecoder[Map[String, Seq[String]]] = {
    val fn = decodeString(_: Message).flatMap { s =>
      Task.now(formDecode(s))
    }

    EntityDecoder.decodeBy(MediaType.`application/x-www-form-urlencoded`)(fn.andThen(DecodeResult.apply))
  }
>>>>>>> 3c41ba8a

  // File operations // TODO: rewrite these using NIO non blocking FileChannels, and do these make sense as a 'decoder'?
  def binFile(file: File): EntityDecoder[File] =
    EntityDecoder.decodeBy(MediaRange.`*/*`){ msg =>
      val p = io.chunkW(new java.io.FileOutputStream(file))
      DecodeResult.success(msg.body.to(p).run).map(_ => file)
    }

  def textFile(file: java.io.File): EntityDecoder[File] =
    EntityDecoder.decodeBy(MediaRange.`text/*`){ msg =>
      val p = io.chunkW(new java.io.PrintStream(new FileOutputStream(file)))
      DecodeResult.success(msg.body.to(p).run).map(_ => file)
    }
}

object DecodeResult {
  def apply[A](task: Task[ParseResult[A]]): DecodeResult[A] = EitherT[Task, ParseFailure, A](task)

  def success[A](a: Task[A]): DecodeResult[A] = EitherT.right(a)

  def success[A](a: A): DecodeResult[A] = EitherT(Task.now(\/-(a): ParseFailure\/A))

  def failure[A](e: Task[ParseFailure]): DecodeResult[A] = EitherT.left(e)

  def failure[A](e: ParseFailure): DecodeResult[A] = EitherT(Task.now(-\/(e): ParseFailure\/A))
}<|MERGE_RESOLUTION|>--- conflicted
+++ resolved
@@ -1,14 +1,10 @@
 package org.http4s
 
-<<<<<<< HEAD
 import java.io.{File, FileOutputStream, StringReader}
 import javax.xml.parsers.SAXParser
 
-import org.http4s.util.ByteVectorInstances.byteVectorMonoidInstance
 import org.xml.sax.{InputSource, SAXParseException}
-=======
 import java.io.{File, FileOutputStream}
->>>>>>> 3c41ba8a
 import scodec.bits.ByteVector
 
 import scala.annotation.unchecked.uncheckedVariance
@@ -17,14 +13,10 @@
 import scalaz.concurrent.Task
 import scalaz.stream.{io, process1}
 import scalaz.syntax.monad._
-<<<<<<< HEAD
 import scalaz.{-\/, EitherT, \/, \/-}
-
-=======
 
 import util.UrlFormCodec.{ decode => formDecode }
 import util.byteVector._
->>>>>>> 3c41ba8a
 
 /** A type that can be used to decode an [[EntityBody]]
   * EntityDecoder is used to attempt to decode an [[EntityBody]] returning the
@@ -148,42 +140,6 @@
       collectBinary(msg).map(bs => new String(bs.toArray, msg.charset.getOrElse(Charset.`ISO-8859-1`).nioCharset))
     )
 
-<<<<<<< HEAD
-  /**
-   * Handles a message body as XML.
-   *
-   * TODO Not an ideal implementation.  Would be much better with an asynchronous XML parser, such as Aalto.
-   *
-   * @param parser the SAX parser to use to parse the XML
-   * @return an XML element
-   */
-  implicit def xml(implicit parser: SAXParser = XML.parser): EntityDecoder[Elem] =
-    EntityDecoder.decodeBy (MediaType.`text/xml`){ msg =>
-      collectBinary(msg).flatMap[Elem] { arr =>
-        val source = new InputSource(new StringReader(new String(arr.toArray, msg.charset.nioCharset)))
-        try DecodeResult.success(Task.now(XML.loadXML(source, parser)))
-        catch {
-          case e: SAXParseException =>
-            val msg = s"${e.getMessage}; Line: ${e.getLineNumber}; Column: ${e.getColumnNumber}"
-            DecodeResult.failure(Task.now(ParseFailure("Invalid XML", msg)))
-
-          case NonFatal(e) => DecodeResult(Task.fail(e))
-        }
-      }
-    }
-
-  def xml: EntityDecoder[Elem] = xml()
-=======
-  // application/x-www-form-urlencoded
-  implicit val formEncoded: EntityDecoder[Map[String, Seq[String]]] = {
-    val fn = decodeString(_: Message).flatMap { s =>
-      Task.now(formDecode(s))
-    }
-
-    EntityDecoder.decodeBy(MediaType.`application/x-www-form-urlencoded`)(fn.andThen(DecodeResult.apply))
-  }
->>>>>>> 3c41ba8a
-
   // File operations // TODO: rewrite these using NIO non blocking FileChannels, and do these make sense as a 'decoder'?
   def binFile(file: File): EntityDecoder[File] =
     EntityDecoder.decodeBy(MediaRange.`*/*`){ msg =>
